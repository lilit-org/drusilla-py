import logging
import os
from dataclasses import dataclass
from unittest.mock import patch

import pytest
from src.util.constants import BaseConfig, Config, config, HEADERS, logger


@pytest.fixture(autouse=True)
def setup_env(monkeypatch):
    """Setup environment variables for tests."""
    # Clear any existing environment variables
    for key in ["THINK_TAGS", "SUPPORTED_LANGUAGES", "API_KEY", "LOG_LEVEL", "BASE_URL", "MODEL"]:
        monkeypatch.delenv(key, raising=False)

    # Set up clean environment with properly escaped values
    monkeypatch.setenv("API_KEY", "test-key")
    monkeypatch.setenv("LOG_LEVEL", "INFO")
    monkeypatch.setenv("BASE_URL", "http://test.com")
    monkeypatch.setenv("MODEL", "test-model")

    # Import after environment is set
    global config
    config = Config()
    yield config


def test_logging_config():
    """Test logging configuration."""
    assert config.LOG_LEVEL in ["DEBUG", "INFO", "WARNING", "ERROR", "CRITICAL"]
    assert logger.level == getattr(logging, config.LOG_LEVEL)
    assert len(logger.handlers) > 0
    assert isinstance(logger.handlers[0], logging.StreamHandler)


def test_connection_constants():
    """Test connection-related constants."""
    assert isinstance(config.BASE_URL, str)
    assert config.BASE_URL.startswith(("http://", "https://"))
    assert isinstance(config.API_KEY, str)
    assert isinstance(config.MODEL, str)
    assert config.MODEL


def test_model_logic_constants():
    """Test model logic and optimization constants."""
    assert isinstance(config.MAX_TURNS, int)
    assert config.MAX_TURNS > 0
    assert isinstance(config.MAX_QUEUE_SIZE, int)
    assert config.MAX_QUEUE_SIZE > 0
    assert isinstance(config.MAX_GUARDRAIL_QUEUE_SIZE, int)
    assert config.MAX_GUARDRAIL_QUEUE_SIZE > 0
    assert isinstance(config.MAX_SHIELD_QUEUE_SIZE, int)
    assert config.MAX_SHIELD_QUEUE_SIZE > 0
    assert isinstance(config.LRU_CACHE_SIZE, int)
    assert config.LRU_CACHE_SIZE > 0


def test_http_constants():
    """Test HTTP client configuration constants."""
    assert isinstance(config.HTTP_TIMEOUT_TOTAL, float)
    assert config.HTTP_TIMEOUT_TOTAL > 0
    assert isinstance(config.HTTP_TIMEOUT_CONNECT, float)
    assert config.HTTP_TIMEOUT_CONNECT > 0
    assert isinstance(config.HTTP_TIMEOUT_READ, float)
    assert config.HTTP_TIMEOUT_READ > 0
    assert isinstance(config.HTTP_MAX_KEEPALIVE_CONNECTIONS, int)
    assert config.HTTP_MAX_KEEPALIVE_CONNECTIONS > 0
    assert isinstance(config.HTTP_MAX_CONNECTIONS, int)
    assert config.HTTP_MAX_CONNECTIONS > 0


def test_api_constants():
    """Test API configuration constants."""
    assert isinstance(HEADERS, dict)
    assert "User-Agent" in HEADERS
    assert HEADERS["User-Agent"] == config.USER_AGENT
    assert isinstance(config.CHAT_COMPLETIONS_ENDPOINT, str)
    assert config.CHAT_COMPLETIONS_ENDPOINT.startswith("/")


def test_base_config():
    """Test the BaseConfig class functionality."""

    @dataclass
    class TestConfig(BaseConfig):
        TEST_STR: str = "default"
        TEST_INT: int = 42
        TEST_FLOAT: float = 3.14
        TEST_BOOL: bool = False

    config = TestConfig()

    # Test get_env_var with None values
    assert config.get_env_var("NONEXISTENT", None) is None
    assert config.get_env_var("NONEXISTENT", None, str) is None

    # Test get_env_var with invalid type conversions
    with patch.dict(os.environ, {"TEST_INT": "not_a_number"}):
        assert config.get_env_var("TEST_INT", 42, int) == 42
    with patch.dict(os.environ, {"TEST_FLOAT": "not_a_float"}):
        assert config.get_env_var("TEST_FLOAT", 3.14, float) == 3.14

    # Test get_env_var with valid values
    assert config.get_env_var("NONEXISTENT", "default") == "default"
    assert config.get_env_var("NONEXISTENT", 42, int) == 42
    assert config.get_env_var("NONEXISTENT", 3.14, float) == 3.14

    # Test boolean values
    assert config.get_env_var("NONEXISTENT", True, bool) is True
    with patch.dict(os.environ, {"TEST_BOOL": "true"}):
        assert config.get_env_var("TEST_BOOL", False, bool) is True
    with patch.dict(os.environ, {"TEST_BOOL": "1"}):
        assert config.get_env_var("TEST_BOOL", False, bool) is True
    with patch.dict(os.environ, {"TEST_BOOL": "false"}):
        assert config.get_env_var("TEST_BOOL", True, bool) is False
    with patch.dict(os.environ, {"TEST_BOOL": "0"}):
        assert config.get_env_var("TEST_BOOL", True, bool) is False
    with patch.dict(os.environ, {"TEST_BOOL": "invalid"}):
        assert config.get_env_var("TEST_BOOL", True, bool) is True

    # Test update_from_env with invalid values
    with patch.dict(
        os.environ,
        {
            "TEST_STR": "new_value",
            "TEST_INT": "not_a_number",
            "TEST_FLOAT": "not_a_float",
            "TEST_BOOL": "invalid_bool",
        },
    ):
        config.update_from_env()
        assert config.TEST_STR == "new_value"
        assert config.TEST_INT == 42  # Should keep default for invalid int
        assert config.TEST_FLOAT == 3.14  # Should keep default for invalid float
        assert config.TEST_BOOL is False  # Should keep default for invalid bool
<<<<<<< HEAD

    # Test update_from_env with valid values
    with patch.dict(
        os.environ,
        {
            "TEST_STR": "new_value",
            "TEST_INT": "100",
            "TEST_FLOAT": "6.28",
            "TEST_BOOL": "true",
        },
    ):
        config.update_from_env()
        assert config.TEST_STR == "new_value"
        assert config.TEST_INT == 100
        assert config.TEST_FLOAT == 6.28
        assert config.TEST_BOOL is True


def test_error_messages():
    """Test error message constants."""
    from src.util.constants import (
        AGENT_EXEC_ERROR,
        MODEL_ERROR,
        OBJECT_ADDITIONAL_PROPERTIES_ERROR,
        ORBS_ERROR,
        RUNCONTEXT_ERROR,
        RUNNER_ERROR,
        SHIELD_ERROR,
        SWORD_ERROR,
        TYPES_ERROR,
    )

    # Test that all error messages are properly formatted
    test_error = "test error"
    assert SWORD_ERROR.format(error=test_error) == f"Sword error: {test_error}"
    assert SHIELD_ERROR.format(error=test_error) == f"Shield error: {test_error}"
    assert RUNCONTEXT_ERROR.format(error=test_error) == f"RunContextWrapper error: {test_error}"
    assert RUNNER_ERROR.format(error=test_error) == f"Runner error: {test_error}"
    assert ORBS_ERROR.format(error=test_error) == f"Orbs error: {test_error}"
    assert AGENT_EXEC_ERROR.format(error=test_error) == f"Agent execution error: {test_error}"
    assert MODEL_ERROR.format(error=test_error) == f"Model error: {test_error}"
    assert TYPES_ERROR.format(error=test_error) == f"Type error: {test_error}"
    assert OBJECT_ADDITIONAL_PROPERTIES_ERROR == (
=======

    # Test update_from_env with valid values
    with patch.dict(
        os.environ,
        {
            "TEST_STR": "new_value",
            "TEST_INT": "100",
            "TEST_FLOAT": "6.28",
            "TEST_BOOL": "true",
        },
    ):
        config.update_from_env()
        assert config.TEST_STR == "new_value"
        assert config.TEST_INT == 100
        assert config.TEST_FLOAT == 6.28
        assert config.TEST_BOOL is True


def test_error_messages():
    """Test error message constants."""
    from src.util.constants import err

    # Test that all error messages are properly formatted
    test_error = "test error"
    assert err.SWORD_ERROR.format(error=test_error) == f"Sword error: {test_error}"
    assert err.SHIELD_ERROR.format(error=test_error) == f"Shield error: {test_error}"
    assert err.RUNCONTEXT_ERROR.format(error=test_error) == f"RunContextWrapper error: {test_error}"
    assert err.RUNNER_ERROR.format(error=test_error) == f"Runner error: {test_error}"
    assert err.ORBS_ERROR.format(error=test_error) == f"Orbs error: {test_error}"
    assert err.AGENT_EXEC_ERROR.format(error=test_error) == f"Agent execution error: {test_error}"
    assert err.MODEL_ERROR.format(error=test_error) == f"Model error: {test_error}"
    assert err.TYPES_ERROR.format(error=test_error) == f"Type error: {test_error}"
    assert err.OBJECT_ADDITIONAL_PROPERTIES_ERROR == (
>>>>>>> a4ec84ea
        "Object types cannot allow additional properties. This may be due to using an older "
        "Pydantic version or explicit configuration. If needed, update the function or output "
        "sword to use a non-strict schema."
    )


def test_validate_env_vars():
    """Test the validate_env_vars function."""
    from src.util.constants import BaseConfig, Config, ErrMsg

    # Test with all required variables
    with patch.dict(
        os.environ,
        {
            "LOG_LEVEL": "DEBUG",
            "BASE_URL": "http://localhost:11434",
            "API_KEY": "",
            "MODEL": "deepseek-r1",
            "USER_AGENT": "Agents/Python",
            "MAX_TURNS": "10",
            "MAX_QUEUE_SIZE": "1000",
            "MAX_GUARDRAIL_QUEUE_SIZE": "100",
            "MAX_SHIELD_QUEUE_SIZE": "1000",
            "LRU_CACHE_SIZE": "128",
            "HTTP_TIMEOUT_TOTAL": "120.0",
            "HTTP_TIMEOUT_CONNECT": "30.0",
            "HTTP_TIMEOUT_READ": "90.0",
            "HTTP_MAX_KEEPALIVE_CONNECTIONS": "5",
            "HTTP_MAX_CONNECTIONS": "10",
            "CHAT_COMPLETIONS_ENDPOINT": "/api/chat",
            "THINK_TAGS": "('<think>', '</think>')",
<<<<<<< HEAD
            "SUPPORTED_LANGUAGES": "{'en', 'es', 'fr', 'de', 'it', 'pt', 'ru', 'ja', 'ko', 'zh', 'ar', 'hi', 'nl', 'pl', 'tr', 'vi', 'he'}",
=======
            "SUPPORTED_LANGUAGES": (
                "{'en', 'es', 'fr', 'de', 'it', 'pt', 'ru', 'ja', 'ko', "
                "'zh', 'ar', 'hi', 'nl', 'pl', 'tr', 'vi', 'he'}"
            ),
>>>>>>> a4ec84ea
        },
        clear=True,
    ):
        # Should not raise any errors
        BaseConfig.validate_all(Config, ErrMsg)

    # Test with missing required variables
    with patch.dict(os.environ, {}, clear=True):
        with pytest.raises(ValueError) as exc_info:
            BaseConfig.validate_all(Config, ErrMsg)
        assert "Missing required environment variables" in str(exc_info.value)

    # Test with invalid values
    with patch.dict(
        os.environ,
        {
            "API_KEY": "test",
            "MAX_TURNS": "invalid",
            "HTTP_TIMEOUT_TOTAL": "not_a_float",
        },
        clear=True,
    ):
        with pytest.raises(ValueError) as exc_info:
            BaseConfig.validate_all(Config, ErrMsg)
        assert "Invalid environment variable values" in str(exc_info.value)


def test_convert_env_value_edge_cases():
    """Test edge cases for _convert_env_value method."""
    from src.util.constants import BaseConfig

    class TestConfig(BaseConfig):
        TEST_INT: int = 42
        TEST_FLOAT: float = 3.14
        TEST_BOOL: bool = False

    config = TestConfig()

    # Test invalid numeric conversion
    assert config._convert_env_value("not_a_number", int, 42) == 42
    assert config._convert_env_value("not_a_float", float, 3.14) == 3.14

    # Test invalid boolean conversion
    assert config._convert_env_value("invalid_bool", bool, False) is False


def test_error_messages_edge_cases():
    """Test edge cases for error messages."""
    from src.util.constants import ErrMsg

    # Test with empty environment
    error_msgs = ErrMsg()
    assert error_msgs.SWORD_ERROR == "Sword error: {error}"

    # Test with non-string error message
    with patch.dict(os.environ, {"SWORD_ERROR": "123"}):
        error_msgs = ErrMsg()
        assert error_msgs.SWORD_ERROR == "123"


def test_validate_all_edge_cases():
    """Test edge cases for validate_all method."""
    from src.util.constants import BaseConfig, Config, ErrMsg

    # Test with empty environment
    with patch.dict(os.environ, {}, clear=True):
        with pytest.raises(ValueError) as exc_info:
            BaseConfig.validate_all(Config, ErrMsg)
        assert "Missing required environment variables" in str(exc_info.value)

    # Test with invalid numeric values
    with patch.dict(
        os.environ,
        {
            "API_KEY": "test",
            "MAX_TURNS": "not_a_number",
            "HTTP_TIMEOUT_TOTAL": "not_a_float",
            "MAX_QUEUE_SIZE": "-1",
        },
        clear=True,
    ):
        with pytest.raises(ValueError) as exc_info:
            BaseConfig.validate_all(Config, ErrMsg)
        assert "Invalid environment variable values" in str(exc_info.value)


def test_get_env_var_edge_cases():
    """Test edge cases for get_env_var method."""
    from src.util.constants import BaseConfig

    # Test with None value
    assert BaseConfig.get_env_var("NONEXISTENT", None) is None

    # Test with empty string
    assert BaseConfig.get_env_var("NONEXISTENT", "") == ""

    # Test with invalid type conversion
    assert BaseConfig.get_env_var("NONEXISTENT", 42, int) == 42
    assert BaseConfig.get_env_var("NONEXISTENT", 3.14, float) == 3.14

    # Test with invalid boolean values
    assert BaseConfig.get_env_var("NONEXISTENT", True, bool) is True
    with patch.dict(os.environ, {"TEST_BOOL": "invalid"}):
        assert BaseConfig.get_env_var("TEST_BOOL", True, bool) is True


def test_update_from_env_edge_cases():
    """Test edge cases for update_from_env method."""

    @dataclass
    class TestConfig(BaseConfig):
        TEST_STR: str = "default"
        TEST_INT: int = 42
        TEST_FLOAT: float = 3.14
        TEST_BOOL: bool = False

    config = TestConfig()

    # Test with empty environment
    config.update_from_env()
    assert config.TEST_STR == "default"
    assert config.TEST_INT == 42
    assert config.TEST_FLOAT == 3.14
    assert config.TEST_BOOL is False

    # Test with invalid values
    with patch.dict(
        os.environ,
        {
            "TEST_STR": "",
            "TEST_INT": "not_a_number",
            "TEST_FLOAT": "not_a_float",
            "TEST_BOOL": "invalid",
        },
    ):
        config.update_from_env()
        assert config.TEST_STR == ""
        assert config.TEST_INT == 42
        assert config.TEST_FLOAT == 3.14
        assert config.TEST_BOOL is False<|MERGE_RESOLUTION|>--- conflicted
+++ resolved
@@ -135,51 +135,6 @@
         assert config.TEST_INT == 42  # Should keep default for invalid int
         assert config.TEST_FLOAT == 3.14  # Should keep default for invalid float
         assert config.TEST_BOOL is False  # Should keep default for invalid bool
-<<<<<<< HEAD
-
-    # Test update_from_env with valid values
-    with patch.dict(
-        os.environ,
-        {
-            "TEST_STR": "new_value",
-            "TEST_INT": "100",
-            "TEST_FLOAT": "6.28",
-            "TEST_BOOL": "true",
-        },
-    ):
-        config.update_from_env()
-        assert config.TEST_STR == "new_value"
-        assert config.TEST_INT == 100
-        assert config.TEST_FLOAT == 6.28
-        assert config.TEST_BOOL is True
-
-
-def test_error_messages():
-    """Test error message constants."""
-    from src.util.constants import (
-        AGENT_EXEC_ERROR,
-        MODEL_ERROR,
-        OBJECT_ADDITIONAL_PROPERTIES_ERROR,
-        ORBS_ERROR,
-        RUNCONTEXT_ERROR,
-        RUNNER_ERROR,
-        SHIELD_ERROR,
-        SWORD_ERROR,
-        TYPES_ERROR,
-    )
-
-    # Test that all error messages are properly formatted
-    test_error = "test error"
-    assert SWORD_ERROR.format(error=test_error) == f"Sword error: {test_error}"
-    assert SHIELD_ERROR.format(error=test_error) == f"Shield error: {test_error}"
-    assert RUNCONTEXT_ERROR.format(error=test_error) == f"RunContextWrapper error: {test_error}"
-    assert RUNNER_ERROR.format(error=test_error) == f"Runner error: {test_error}"
-    assert ORBS_ERROR.format(error=test_error) == f"Orbs error: {test_error}"
-    assert AGENT_EXEC_ERROR.format(error=test_error) == f"Agent execution error: {test_error}"
-    assert MODEL_ERROR.format(error=test_error) == f"Model error: {test_error}"
-    assert TYPES_ERROR.format(error=test_error) == f"Type error: {test_error}"
-    assert OBJECT_ADDITIONAL_PROPERTIES_ERROR == (
-=======
 
     # Test update_from_env with valid values
     with patch.dict(
@@ -213,7 +168,6 @@
     assert err.MODEL_ERROR.format(error=test_error) == f"Model error: {test_error}"
     assert err.TYPES_ERROR.format(error=test_error) == f"Type error: {test_error}"
     assert err.OBJECT_ADDITIONAL_PROPERTIES_ERROR == (
->>>>>>> a4ec84ea
         "Object types cannot allow additional properties. This may be due to using an older "
         "Pydantic version or explicit configuration. If needed, update the function or output "
         "sword to use a non-strict schema."
@@ -245,14 +199,10 @@
             "HTTP_MAX_CONNECTIONS": "10",
             "CHAT_COMPLETIONS_ENDPOINT": "/api/chat",
             "THINK_TAGS": "('<think>', '</think>')",
-<<<<<<< HEAD
-            "SUPPORTED_LANGUAGES": "{'en', 'es', 'fr', 'de', 'it', 'pt', 'ru', 'ja', 'ko', 'zh', 'ar', 'hi', 'nl', 'pl', 'tr', 'vi', 'he'}",
-=======
             "SUPPORTED_LANGUAGES": (
                 "{'en', 'es', 'fr', 'de', 'it', 'pt', 'ru', 'ja', 'ko', "
                 "'zh', 'ar', 'hi', 'nl', 'pl', 'tr', 'vi', 'he'}"
             ),
->>>>>>> a4ec84ea
         },
         clear=True,
     ):
