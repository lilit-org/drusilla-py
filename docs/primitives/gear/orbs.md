--- conflicted
+++ resolved
@@ -108,20 +108,20 @@
 <br>
 
 ```python
-third_agent = AgentV1(
+third_agent = Agent(
     name="Assistant Three",
     instructions="Replace one word in the sentence received from agent two with 'love' in a way that makes sense or is entertaining.",
     orbs_description="Replace one word in the input sentence with the word 'love'.",
 )
 
-second_agent = AgentV1(
+second_agent = Agent(
     name="Agent Two",
     instructions="Create a sentence about the cypherpunk world with number of words exactly equal to the input number from agent one.",
     orbs=[orbs(third_agent, input_filter=orbs_message_filter)(transfer_to_third_agent)],
     orbs_description="Create sentences about the cypherpunk world.",
 )
 
-first_agent = AgentV1(
+first_agent = Agent(
     name="Agent One",
     instructions="Generate a random between 3 and 15.",
     swords=[random_number],
@@ -154,11 +154,7 @@
                 try:
                     input_json_schema = input_type.model_json_schema()
                 except (AttributeError, TypeError) as e:
-<<<<<<< HEAD
-                    raise UsageError(err.ORBS_ERROR.format(error=str(e))) from e
-=======
                     raise set_error(UsageError, error_messages.ORBS_ERROR, error=str(e)) from e
->>>>>>> a4ec84ea
 
         async def on_invoke(
             ctx: RunContextWrapper[T],
@@ -166,32 +162,16 @@
         ) -> Agent[T]:
             if hasattr(f, "input_type"):
                 if input_json is None:
-<<<<<<< HEAD
-                    raise UsageError(
-                        err.ORBS_ERROR.format(
-                            error=(
-                                f"{f.__name__}() missing 1 required "
-                                "positional argument: 'input_data'"
-                            )
-                        )
-=======
                     raise set_error(
                         UsageError,
                         error_messages.ORBS_ERROR,
                         error=f"{f.__name__}() missing 1 required positional argument: 'input_data'"
->>>>>>> a4ec84ea
                     )
                 try:
                     input_data = f.input_type.model_validate_json(input_json)
                     await _invoke_function(f, ctx, input_data)
                 except Exception as e:
-<<<<<<< HEAD
-                    raise UsageError(
-                        err.ORBS_ERROR.format(error=f"Invalid input JSON: {str(e)}")
-                    ) from e
-=======
                     raise set_error(UsageError, error_messages.ORBS_ERROR, error=str(e)) from e
->>>>>>> a4ec84ea
             else:
                 await _invoke_function(f, ctx)
             return agent
@@ -239,16 +219,12 @@
 in the code above, error handlers (and their messages) are stored inside `ORBS_ERROR_HANDLER`, which is defined in the top of the file with:
 
 ```python
-ORBS_ERROR_HANDLER = create_error_handler(err.ORBS_ERROR)
-```
-
-<br>
-
-<<<<<<< HEAD
-`create_error_handler()` is a method defined in [util/_exceptions.py](../../src/util/_exceptions.py) and is not intended to be modified. however, the string `err.ORBS_ERROR` (which is imported from [util/_constants.py](../../src/util/_constants.py)) can be directly customized inside your [`.env`](../../.env.example).
-=======
+ORBS_ERROR_HANDLER = create_error_handler(ERROR_MESSAGES.ORBS_ERROR.message)
+```
+
+<br>
+
 `create_error_handler()` is a method defined in [src/util/exceptions.py](../../src/util/exceptions.py) and is not intended to be modified. however, the string `ERROR_MESSAGES.ORBS_ERROR.message` (which is imported from [src/util/constants.py](../../src/util/constants.py)) can be directly customized inside your [`.env`](../../../.env.example).
->>>>>>> a4ec84ea
 
 <br>
 
