# swords

<br>

## tl; dr

<br>

swords are specialized objects that wrap python functions with enhanced capabilities, letting agents take actions such as:

- running code
- fetching data
- calling external APIs

<br>

the sword primitive is defined in the [src/gear/swords.py](../../src/gear/swords.py) module. swords can be defined by:

- functions and decorators (function swords), or
- an agent (agent swords)

<br>

---

## contents

<br>

- [overview of the sword module](#overview-of-the-sword-module)
    - [the main class `Sword`](#the-main-class-sword)
    - [creating swords with python functions](#creating-swords-with-python-functions)
    - [creating a custom `Sword` object](#creating-a-custom-sword-object)
    - [creating an agent as a sword](#creating-an-agent-as-a-sword)
- [tips and best practices](#tips-and-best-practices)
  - [customizing error messages](#customizing-error-messages)
  - [running tests](#running-tests)
- [available examples](#available-examples)

<br>

---

## overview of the sword module

<br>

### the main class `Sword`

<br>

the driving classes of this primitive are the dataclasses `Sword` and `SwordResult`, defined as:

<br>

```python
@dataclass(frozen=True)
class Sword:
    name: str
    description: str
    params_json_schema: dict[str, Any]
    on_invoke_sword: Callable[[RunContextWrapper[Any], str], Awaitable[Any]]
    strict_json_schema: bool = True
    failure_error_function: SwordErrorFunction | None = SWORD_ERROR_HANDLER
```

<br>

in addition, results for `Sword` are in the form of:

<br>

```python
@dataclass(frozen=True)
class SwordResult:
    sword: Sword
    output: Any
    run_item: RunItem
```

<br>

where `RunItem` is a union type that represents different types of items that can be generated during an agent's run.

<br>

---

### creating swords with python functions

<br>

the easiest way to create a sword is by using any python function. they can become a sword by attaching the decorator `@function_sword`:

1. the name of the sword will be the name of the python function
2. the description is the docstring of the function
3. the schema for the function inputs is created from the function's arguments
4. the function signature is extracted by the python's inspect module, along with [pydantic](https://docs.pydantic.dev/latest/) for schema creation

<br>

`@function_sword` is implemented through a decorator factory utilizing the `@overload` pattern to provide better type hint and documentation for different ways the function can be called.

<br>

```python
def create_sword_decorator(
    sword_class: type[Sword],
    sync_func_type: type,
    async_func_type: type,
):
    def pre_init_hook(f: Any, params: dict[str, Any]) -> dict[str, Any]:
        schema = function_schema(
            func=f,
            name_override=params.get("name_override"),
            description_override=params.get("description_override"),
            use_docstring_info=params.get("use_docstring_info", True),
            strict_json_schema=params.get("strict_mode", True),
        )

        async def on_invoke(ctx: RunContextWrapper[Any], input: str) -> Any:
            try:
                return await schema.on_invoke_sword(ctx, input)
            except Exception as e:
                failure_error_function = params.get("failure_error_function", SWORD_ERROR_HANDLER)
                if not failure_error_function:
                    raise set_error(ModelError, error_messages.SWORD_ERROR, error=str(e)) from e

                error_msg = failure_error_function(ctx, e)
                if inspect.iscoroutinefunction(failure_error_function):
                    error_msg = await error_msg
                raise set_error(ModelError, error_msg, error=str(e)) from e

        return {
            "name": schema.name,
            "description": schema.description,
            "params_json_schema": schema.params_json_schema,
            "on_invoke_sword": on_invoke,
            "strict_json_schema": params.get("strict_mode", True),
            "failure_error_function": params.get("failure_error_function", SWORD_ERROR_HANDLER),
        }

    return create_decorator_factory(
        sword_class,
        sync_func_type,
        async_func_type,
        constructor_params={
            "name": None,
            "description": None,
            "params_json_schema": None,
            "on_invoke_sword": None,
            "strict_json_schema": True,
            "failure_error_function": SWORD_ERROR_HANDLER,
        },
        pre_init_hook=pre_init_hook,
    )

<<<<<<< HEAD
            async def on_invoke(ctx: RunContextWrapper[Any], input: str) -> Any:
                try:
                    return await schema.on_invoke_sword(ctx, input)
                except Exception as e:
                    if failure_error_function:
                        error_msg = failure_error_function(ctx, e)
                        if inspect.iscoroutinefunction(failure_error_function):
                            error_msg = await error_msg
                        raise ModelError(error_msg) from e
                    raise ModelError(ERROR_MESSAGES.SWORD_ERROR.format(error=str(e))) from e

            return sword_class(
                name=schema.name,
                description=schema.description,
                params_json_schema=schema.params_json_schema,
                on_invoke_sword=on_invoke,
                strict_json_schema=strict_mode,
                failure_error_function=failure_error_function,
            )
=======
>>>>>>> a4ec84ea

@dataclass(frozen=True)
class FuncSchema:
    """Schema for a function that can be used as a sword."""

    name: str
    description: str | None
    params_pydantic_model: type[BaseModel]
    params_json_schema: dict[str, Any]
    signature: inspect.Signature
    on_invoke_sword: Callable[[RunContextWrapper[Any], str], Awaitable[Any]]
    takes_context: bool = False
    strict_json_schema: bool = True
    _positional_params: list[str] = field(init=False)
    _keyword_params: list[str] = field(init=False)
    _var_positional: str | None = field(init=False)
    _var_keyword: str | None = field(init=False)

    def __post_init__(self) -> None:
        """Initialize parameter lists after object creation."""
        positional_params: list[str] = []
        keyword_params: list[str] = []
        var_positional: str | None = None
        var_keyword: str | None = None

        # Skip context parameter if present
        params = list(self.signature.parameters.items())
        if self.takes_context and params:
            params = params[1:]

        for name, param in params:
            if param.kind == param.VAR_POSITIONAL:
                var_positional = name
            elif param.kind == param.VAR_KEYWORD:
                var_keyword = name
            elif param.kind == param.POSITIONAL_ONLY:
                positional_params.append(name)
            elif param.kind == param.POSITIONAL_OR_KEYWORD:
                if param.default == param.empty:
                    positional_params.append(name)
                else:
                    keyword_params.append(name)
            else:
                keyword_params.append(name)

        object.__setattr__(self, "_positional_params", positional_params)
        object.__setattr__(self, "_keyword_params", keyword_params)
        object.__setattr__(self, "_var_positional", var_positional)
        object.__setattr__(self, "_var_keyword", var_keyword)

    def to_call_args(self, data: BaseModel) -> tuple[list[Any], dict[str, Any]]:
        """Convert Pydantic model to function call arguments."""
        positional_args: list[Any] = []
        keyword_args: dict[str, Any] = {}

        # Handle positional arguments
        for name in self._positional_params:
            if hasattr(data, name):
                positional_args.append(getattr(data, name))

        # Handle variable positional arguments (*args)
        if self._var_positional and hasattr(data, self._var_positional):
            var_args = getattr(data, self._var_positional)
            if var_args is not None:
                positional_args.extend(var_args)

        # Handle keyword arguments
        for name in self._keyword_params:
            if hasattr(data, name):
                keyword_args[name] = getattr(data, name)

        # Handle variable keyword arguments (**kwargs)
        if self._var_keyword and hasattr(data, self._var_keyword):
            var_kwargs = getattr(data, self._var_keyword)
            if var_kwargs is not None:
                keyword_args.update(var_kwargs)

        return positional_args, keyword_args
```

<br>

the parameters for `Sword` (and its decorator) are:

<br>

| Parameter                  | Type                | Default              |
|----------------------------|---------------------|----------------------|
| `name_override`            | `str`               | `None`               |
| `description_override`     | `str`               | `None`               |
| `use_docstring_info`       | `bool`              | `True`               |
| `failure_error_function`   | `SwordErrorFunction`| `SWORD_ERROR_HANDLER`|
| `strict_mode`              | `bool`              | `True`               |


<br>

the schemas above are defined by the dataclass `FuncSchema` and the `function_schema()` method:

<br>

```python
@dataclass(frozen=True)
class FuncSchema:
    """Schema for a function that can be used as a sword."""

    name: str
    description: str | None
    params_pydantic_model: type[BaseModel]
    params_json_schema: dict[str, Any]
    signature: inspect.Signature
    on_invoke_sword: Callable[[RunContextWrapper[Any], str], Awaitable[Any]]
    takes_context: bool = False
    strict_json_schema: bool = True
    _positional_params: list[str] = field(init=False)
    _keyword_params: list[str] = field(init=False)
    _var_positional: str | None = field(init=False)
    _var_keyword: str | None = field(init=False)

    def __post_init__(self) -> None:
        """Initialize parameter lists after object creation."""
        positional_params: list[str] = []
        keyword_params: list[str] = []
        var_positional: str | None = None
        var_keyword: str | None = None

        # Skip context parameter if present
        params = list(self.signature.parameters.items())
        if self.takes_context and params:
            params = params[1:]

        for name, param in params:
            if param.kind == param.VAR_POSITIONAL:
                var_positional = name
            elif param.kind == param.VAR_KEYWORD:
                var_keyword = name
            elif param.kind == param.POSITIONAL_ONLY:
                positional_params.append(name)
            elif param.kind == param.POSITIONAL_OR_KEYWORD:
                if param.default == param.empty:
                    positional_params.append(name)
                else:
                    keyword_params.append(name)
            else:
                keyword_params.append(name)

        object.__setattr__(self, "_positional_params", positional_params)
        object.__setattr__(self, "_keyword_params", keyword_params)
        object.__setattr__(self, "_var_positional", var_positional)
        object.__setattr__(self, "_var_keyword", var_keyword)

    def to_call_args(self, data: BaseModel) -> tuple[list[Any], dict[str, Any]]:
        """Convert Pydantic model to function call arguments."""
        positional_args: list[Any] = []
        keyword_args: dict[str, Any] = {}

        # Handle positional arguments
        for name in self._positional_params:
            if hasattr(data, name):
                positional_args.append(getattr(data, name))

        # Handle variable positional arguments (*args)
        if self._var_positional and hasattr(data, self._var_positional):
            var_args = getattr(data, self._var_positional)
            if var_args is not None:
                positional_args.extend(var_args)

        # Handle keyword arguments
        for name in self._keyword_params:
            if hasattr(data, name):
                keyword_args[name] = getattr(data, name)

        # Handle variable keyword arguments (**kwargs)
        if self._var_keyword and hasattr(data, self._var_keyword):
            var_kwargs = getattr(data, self._var_keyword)
            if var_kwargs is not None:
                keyword_args.update(var_kwargs)

        return positional_args, keyword_args


def function_schema(
    func: Callable[..., Any],
    name_override: str | None = None,
    description_override: str | None = None,
    use_docstring_info: bool = True,
    strict_json_schema: bool = True,
) -> FuncSchema:
    # Extract documentation and basic function info
    doc_info = generate_func_documentation(func) if use_docstring_info else None
    func_name = name_override or (doc_info.name if doc_info else func.__name__)
    param_descs = doc_info.param_descriptions or {} if doc_info else {}

    # Get function signature and type hints
    sig = inspect.signature(func)
    type_hints = get_type_hints(func)

    # Process parameters and detect context
    takes_context, filtered_params = _process_parameters(sig, type_hints)

    # Create Pydantic model fields
    fields = _create_pydantic_fields(filtered_params, type_hints, param_descs)

    # Create base model with desired configuration
    class DynamicBase(BaseModel):
        model_config = {"extra": "forbid" if strict_json_schema else "allow", "strict": True}

    # Create dynamic model and schema
    dynamic_model = create_model(
        f"{func_name}_args",
        __base__=DynamicBase,
        **fields,
    )

    json_schema = dynamic_model.model_json_schema()
    if strict_json_schema:
        json_schema = ensure_strict_json_schema(json_schema)

    # Create invocation handler
    on_invoke_sword = _create_invocation_handler(
        func,
        dynamic_model,
        sig,
        takes_context,
        strict_json_schema,
    )

    return FuncSchema(
        name=func_name,
        description=description_override or (doc_info.description if doc_info else None),
        params_pydantic_model=dynamic_model,
        params_json_schema=json_schema,
        signature=sig,
        on_invoke_sword=on_invoke_sword,
        takes_context=takes_context,
        strict_json_schema=strict_json_schema,
    )
```

<br>

the invocation within these function schemas is defined by two private methods:

<br>

```python
def _create_invocation_handler(
    func: Callable[..., Any],
    dynamic_model: type[BaseModel],
    sig: inspect.Signature,
    takes_context: bool,
    strict_json_schema: bool = True,
) -> Callable[[RunContextWrapper[Any], str], Awaitable[Any]]:
    """Create the sword invocation handler."""

    async def on_invoke_sword(ctx: RunContextWrapper[Any], input: str) -> Any:
        try:

            json_data = json.loads(input)
            data = dynamic_model.model_validate(json_data, strict=strict_json_schema)

            args, kwargs = FuncSchema(
                name=func.__name__,
                description=None,
                params_pydantic_model=dynamic_model,
                params_json_schema=dynamic_model.model_json_schema(),
                signature=sig,
                on_invoke_sword=lambda _, __: None,
                takes_context=takes_context,
                strict_json_schema=strict_json_schema,
            ).to_call_args(data)

            if takes_context:
                args.insert(0, ctx)

            if inspect.iscoroutinefunction(func):
                return await func(*args, **kwargs)
            return func(*args, **kwargs)
        except Exception as e:
            raise ModelError(ERROR_MESSAGES.SWORD_ERROR.format(error=str(e))) from e

    return on_invoke_sword


def _process_parameters(
    sig: inspect.Signature, type_hints: dict[str, Any]
) -> tuple[bool, list[tuple[str, inspect.Parameter]]]:
    """Process function parameters and detect context parameter."""
    params = list(sig.parameters.items())
    takes_context = False
    filtered_params = []

    if not params:
        return False, []

    # Check first parameter for context
    first_name, first_param = params[0]
    ann = type_hints.get(first_name, first_param.annotation)
    if ann != inspect._empty:
        origin = get_origin(ann) or ann
        if origin is RunContextWrapper:
            takes_context = True
        else:
            filtered_params.append((first_name, first_param))
    else:
        filtered_params.append((first_name, first_param))

    # Process remaining parameters
    for name, param in params[1:]:
        ann = type_hints.get(name, param.annotation)
        if ann != inspect._empty:
            origin = get_origin(ann) or ann
            if origin is RunContextWrapper:
                raise UsageError(ERROR_MESSAGES.RUN_CONTEXT_ERROR.format(error=(sig.name)))
        filtered_params.append((name, param))

    return takes_context, filtered_params
```

<br>

finally, the documentation is parsed using the following methods and dataclass:

<br>

```python
@dataclass(frozen=True)
class FuncDocumentation:
    """Function metadata from docstring."""

    name: str
    description: str | None
    param_descriptions: dict[str, str] | None


def generate_func_documentation(func: Callable[..., Any]) -> FuncDocumentation:
    """Extract function metadata from docstring."""
    doc = inspect.getdoc(func)
    if not doc:
        return FuncDocumentation(name=func.__name__, description=None, param_descriptions=None)

    # Simple docstring parsing that works with common formats
    lines = doc.strip().split("\n")
    description = []
    param_descriptions = {}

    for line in lines:
        line = line.strip()
        if not line:
            continue

        # Look for parameter descriptions
        if line.startswith((":param", ":type", "Args:", "Parameters:")):
            continue
        elif ":" in line and not line.startswith(" "):
            # Assume this is a parameter description
            param, desc = line.split(":", 1)
            param_descriptions[param.strip()] = desc.strip()
        else:
            description.append(line)

    return FuncDocumentation(
        name=func.__name__,
        description="\n".join(description) if description else None,
        param_descriptions=param_descriptions or None,
    )


def _create_pydantic_fields(
    params: list[tuple[str, inspect.Parameter]],
    type_hints: dict[str, Any],
    param_descs: dict[str, str],
) -> dict[str, tuple[Any, Field]]:

    fields: dict[str, tuple[Any, Field]] = {}

    for name, param in params:
        ann = type_hints.get(name, param.annotation)
        default = param.default
        field_description = param_descs.get(name)

        if ann == inspect._empty:
            ann = Any

        if param.kind == param.VAR_POSITIONAL:
            # Handle *args - always use list[Any]
            ann = list[Any]
            field = Field(default_factory=list, description=field_description)
        elif param.kind == param.VAR_KEYWORD:
            # Handle **kwargs - always use dict[str, Any]
            ann = dict[str, Any]
            field = Field(default_factory=dict, description=field_description)
        else:
            field = Field(
                ... if default == inspect._empty else default,
                description=field_description,
            )

        fields[name] = (ann, field)

    return fields
```

<br>

in summary, the decorator to create a `Sword` from a function and by default, it will:

1. parse the function signature to create a `JSON` schema for the sword's parameters
2. use the function's docstring to populate the sword's description
3. use the function's docstring to populate argument descriptions (the docstring style is detected automatically, but it can be overriden)

<br>

----

### creating a custom `Sword` object

<br>

alternatively, we might want to create a custom sword instead of using an existing python function. in this case, you can use `Sword` and provide:

- a name for the sword
- a description
- `params_json_schema`, with the `JSON` schema for the arguments
`on_invoke_sword` (the async function defined inside `_create_invocation_handler` that receives the context and the arguments as a `JSON` string, and returns the sword output as `str`)

<br>

note that, again, the function signature is parsed to extract the schema for the sword, and the docstring is parsed to extract descriptions for the sword and for individual arguments (defined by `FuncSchema` and `function_schema`).

this pseudo code illustrates this approach (where `model_validate_json()` and `model_validate_json()` are pydantic methods):

<br>

```python
class SwordArgs():
    name: str
    color: str

sword = Sword(
    name="user",
    description="parse information",
    params_json_schema=SwordArgs.model_json_schema(),
    on_invoke_tool=run_sword_func,
)

async def run_sword_func(_ctx_: RunContextWrapper[Any], args: str) -> str:
    data = SwordArgs.model_validate_json(args)
    return do_some_work(data=f"{data.name} likes {data.color}")
```

<br>

---

### creating an agent as a sword

<br>

a [charms](charms.md) (the agent's workflow) may use an agent to orchestrate a network of specialized agents (instead of handing off control). this can be done by modeling agents as swords.

a simple example is given on our [agent world traveler](../../examples/agents/world_traveler.py):

<br>

```python
def create_agents() -> Agent:
    return Agent(
        name="Agent World Traveler",
        instructions=(
            "You are a cool special robot who coordinates translation requests."
            "Use appropriate translation swords based on requested languages."
        ),
        swords=[
            Agent(
                name=f"{lang_code.upper()} Translator",
                instructions=f"Translate English text to {lang_code.upper()}",
                orbs_description=f"English to {lang_code.upper()} translator",
            ).as_sword(
                sword_name=f"translate_to_{lang_code.lower()}",
                sword_description=f"Translate text to {lang_code.upper()}",
            )
            for lang_code in SUPPORTED_LANGUAGES
        ],
    )
```

<br>

----

## tips and best practices

<br>

### customizing error messages

<br>

in the code above, error handlers (and their messages) are held inside `SWORD_ERROR_HANDLER`, which is defined in the top of the file with:

<br>

```python
SWORD_ERROR_HANDLER = create_error_handler(ERROR_MESSAGES.SWORD_ERROR.message)
```

<br>

`create_error_handler()` is a method defined inside [util/_exceptions.py](../../src/util/_exceptions.py) and is not intended to be modified. however, the string `ERROR_MESSAGES.SWORD_ERROR.message` (which is imported from [util/_constants.py](../../src/util/_constants.py)) can be directly customized inside your [`.env`](../../.env.example).

<br>

---

### running tests

<br>

unit tests for `Sword` can be run with:

<br>

```shell
poetry run pytest tests/gear/test_sword.py -v
```

<br>

---

## available examples

<br>

#### agent as a sword

* [agent world traveler](../../examples/agents/world_traveler.py)

<br>

#### `@function_sword` decorator

* [agent summer chaser](../../examples/agents/summer_chaser.py)
* [agent friend with benefit](../../examples/agents/friend_with_benefits.py)<|MERGE_RESOLUTION|>--- conflicted
+++ resolved
@@ -1,3 +1,4 @@
+
 # swords
 
 <br>
@@ -155,28 +156,6 @@
         pre_init_hook=pre_init_hook,
     )
 
-<<<<<<< HEAD
-            async def on_invoke(ctx: RunContextWrapper[Any], input: str) -> Any:
-                try:
-                    return await schema.on_invoke_sword(ctx, input)
-                except Exception as e:
-                    if failure_error_function:
-                        error_msg = failure_error_function(ctx, e)
-                        if inspect.iscoroutinefunction(failure_error_function):
-                            error_msg = await error_msg
-                        raise ModelError(error_msg) from e
-                    raise ModelError(ERROR_MESSAGES.SWORD_ERROR.format(error=str(e))) from e
-
-            return sword_class(
-                name=schema.name,
-                description=schema.description,
-                params_json_schema=schema.params_json_schema,
-                on_invoke_sword=on_invoke,
-                strict_json_schema=strict_mode,
-                failure_error_function=failure_error_function,
-            )
-=======
->>>>>>> a4ec84ea
 
 @dataclass(frozen=True)
 class FuncSchema:
